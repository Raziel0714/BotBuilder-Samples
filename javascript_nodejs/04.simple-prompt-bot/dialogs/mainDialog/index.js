// Copyright (c) Microsoft Corporation. All rights reserved.
// Licensed under the MIT License.

const { ActivityTypes } = require('botbuilder');
const { TextPrompt, DialogSet, WaterfallDialog } = require('botbuilder-dialogs');

const DIALOG_STATE_PROPERTY = 'dialogState';
const USER_NAME_PROP = 'user_name';
const WHO_ARE_YOU = 'who_are_you';
const HELLO_USER = 'hello_user';

const NAME_PROMPT = 'name_prompt';

class MainDialog {
    /**
     *
     * @param {Object} conversationState
     * @param {Object} userState
     */
    constructor(conversationState, userState) {
        // creates a new state accessor property. see https://aka.ms/about-bot-state-accessors to learn more about the bot state and state accessors
        this.conversationState = conversationState;
        this.userState = userState;

        this.dialogState = this.conversationState.createProperty(DIALOG_STATE_PROPERTY);

        this.userName = this.userState.createProperty(USER_NAME_PROP);

        this.dialogs = new DialogSet(this.dialogState);

        // Add prompts
        this.dialogs.add(new TextPrompt(NAME_PROMPT));

        // Create a dialog that asks the user for their name.
        this.dialogs.add(new WaterfallDialog(WHO_ARE_YOU, [
            this.askForName.bind(this),
            this.collectAndDisplayName.bind(this)
        ]));

        // Create a dialog that displays a user name after it has been collceted.
        this.dialogs.add(new WaterfallDialog(HELLO_USER, [
            this.displayName.bind(this)
        ]));
    }

    // The first step in this waterfall asks the user for their name.
    async askForName(dc, step) {
        return await dc.prompt(NAME_PROMPT, `What is your name, human?`);
    }

    // The second step in this waterfall collects the response, stores it in
    // the state accessor, then displays it.
    async collectAndDisplayName(step) {
        await this.userName.set(step.context, step.result);
        await step.context.sendActivity(`Got it. You are ${ step.result }.`);
        return await step.endDialog();
    }

    // This step loads the user's name from state and displays it.
    async displayName(step) {
<<<<<<< HEAD
        const userName = await this.userName.get(step.context, null);
        await step.context.sendActivity(`Your name is ${ userName }.`);
        return await step.end();
=======
            const user_name = await this.userName.get(step.context, null);
            await step.context.sendActivity(`Your name is ${user_name}.`);
            return await step.endDialog();
>>>>>>> 4f227b57
    }

    /**
     *
     * @param {Object} context on turn context object.
     */
    async onTurn(turnContext) {
        // See https://aka.ms/about-bot-activity-message to learn more about the message and other activity types.
        if (turnContext.activity.type === 'message') {
            // Create dialog context
            const dc = await this.dialogs.createContext(turnContext);

            const utterance = (turnContext.activity.text || '').trim().toLowerCase();
            if (utterance === 'cancel') {
                if (dc.activeDialog) {
                    await dc.cancelAll();
                    await dc.context.sendActivity(`Ok... Cancelled.`);
                } else {
                    await dc.context.sendActivity(`Nothing to cancel.`);
                }
            }

            // Continue the current dialog
            if (!turnContext.responded) {
                await dc.continueDialog();
            }

            // Show menu if no response sent
            if (!turnContext.responded) {
<<<<<<< HEAD
                var userName = await this.userName.get(dc.context, null);
                if (userName) {
                    await dc.begin(HELLO_USER);
                } else {
                    await dc.begin(WHO_ARE_YOU);
=======
                var user_name = await this.userName.get(dc.context,null);
                if (user_name) {
                    await dc.beginDialog(HELLO_USER)
                } else {
                    await dc.beginDialog(WHO_ARE_YOU)
>>>>>>> 4f227b57
                }
            }
        } else if (
            turnContext.activity.type === ActivityTypes.ConversationUpdate &&
            turnContext.activity.membersAdded[0].name !== 'Bot'
        ) {
            // send a "this is what the bot does" message
            await turnContext.sendActivity('I am a bot that demonstrates the TextPrompt class to collect your name, store it in UserState, and display it. Say anything to continue.');
        }

        // Save changes to the user name.
        await this.userState.saveChanges(turnContext);

        // End this turn by saving changes to the conversation state.
        await this.conversationState.saveChanges(turnContext);
    }
}

module.exports = MainDialog;<|MERGE_RESOLUTION|>--- conflicted
+++ resolved
@@ -58,15 +58,9 @@
 
     // This step loads the user's name from state and displays it.
     async displayName(step) {
-<<<<<<< HEAD
         const userName = await this.userName.get(step.context, null);
         await step.context.sendActivity(`Your name is ${ userName }.`);
-        return await step.end();
-=======
-            const user_name = await this.userName.get(step.context, null);
-            await step.context.sendActivity(`Your name is ${user_name}.`);
-            return await step.endDialog();
->>>>>>> 4f227b57
+        return await step.endDialog();
     }
 
     /**
@@ -96,19 +90,11 @@
 
             // Show menu if no response sent
             if (!turnContext.responded) {
-<<<<<<< HEAD
-                var userName = await this.userName.get(dc.context, null);
+                var userName = await this.userName.get(dc.context,null);
                 if (userName) {
-                    await dc.begin(HELLO_USER);
-                } else {
-                    await dc.begin(WHO_ARE_YOU);
-=======
-                var user_name = await this.userName.get(dc.context,null);
-                if (user_name) {
                     await dc.beginDialog(HELLO_USER)
                 } else {
                     await dc.beginDialog(WHO_ARE_YOU)
->>>>>>> 4f227b57
                 }
             }
         } else if (
